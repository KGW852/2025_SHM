# configs/default.yaml

# experiment set
exp_name: exp1  # all, exp1, exp2...
seed: 42

# path
model:
  data_name: esc50
  model_name: convergent_ae
  trainer: convergent_ae_trainer.py
  trainer_fn: ConvergentAETrainer
  evaluator: convergent_ae_evaluator.py
  evaluator_fn: ConvergentAEEvaluator
  version: 1.2
  suffix: .pth
  base_dir: ./logs  # save model base dir

# data parameters
match_strategy: sequential  # random, sequential
train_n_samples: -1  # -1: all
eval_n_samples: -1
test_n_samples: 100
batch_size: 32
n_workers: 8

# train parameters
device: cuda
<<<<<<< HEAD
epochs: 1
=======
epochs: 2
>>>>>>> a276fe71
log_every: 1
save_every: 1

optimizer:
  type: adam
  learning_rate: 5e-3
  weight_decay: 1e-4
  momentum: 0.9

scheduler:  # steplr, multisteplr, exponentiallr, cosineannealinglr
  type: steplr
  step_size: 5
  gamma: 0.1
  milestones: [30, 88]
  t_max: 50
  eta_min: 0

early_stopper:
  use: False
  patience: 3
  mode: min  # min, max
  min_delta: 0.0
  baseline: 0.1  # None, float

# mlflow parameters
mlflow:
  use: True
  tracking_uri: file:./logs/mlruns  # using "file:" save mlruns to local dir

# ae parameters
ae:
  recon_type: mae
  reduction: mean
  simsiam_lamda: 1.0
  svdd_lambda: 1.0

# mlp parameters
mlp:
  in_dim: 1024
  enc_hidden_dims: [512, 256, 128, 64]
  enc_latent_dim: 64
  dec_latent_dim: 16
  dec_hidden_dims: [32, 64, 128, 256, 512, 1024]
  out_channels: 2
  out_seq_len: 512
  dropout: 0.1
  use_batch_norm: True

# tcn parameters
tcn:
  in_channels: 2
  n_layers: 3
  filters_base: 4
  filters_factor: 2
  kernel_size: 3
  stride: 2
  dilation_base: 2
  use_batch_norm: False
  dropout: 0.0

# simsiam parameters
sim:
  in_dim: 64
  proj_hidden_dim: 32
  proj_out_dim: 32
  pred_hidden_dim: 16
  pred_out_dim: 32

# deepSVDD parameters
svdd:
<<<<<<< HEAD
  in_dim: 32
  hidden_dims: [16]
  latent_dim: 16
=======
  in_dim: 64
  hidden_dims: [32]
  latent_dim: 32
>>>>>>> a276fe71
  dropout: 0.1
  use_batch_norm: True
  nu: 0.1
  reduction: mean  # mean, sum

# umap parameters
umap:
  n_neighbors: 15
  min_dist: 0.0
  n_components: 2
  random_state: 42
  metric: euclidean
  boundary_samples: 100

# anomaly score metric
anomaly:
  method: distance  # simsiam, distance, distribution
  thresholded: 
  distribution_percentile: 99<|MERGE_RESOLUTION|>--- conflicted
+++ resolved
@@ -26,11 +26,7 @@
 
 # train parameters
 device: cuda
-<<<<<<< HEAD
 epochs: 1
-=======
-epochs: 2
->>>>>>> a276fe71
 log_every: 1
 save_every: 1
 
@@ -101,15 +97,9 @@
 
 # deepSVDD parameters
 svdd:
-<<<<<<< HEAD
   in_dim: 32
   hidden_dims: [16]
   latent_dim: 16
-=======
-  in_dim: 64
-  hidden_dims: [32]
-  latent_dim: 32
->>>>>>> a276fe71
   dropout: 0.1
   use_batch_norm: True
   nu: 0.1
